--- conflicted
+++ resolved
@@ -3,15 +3,10 @@
 on:
   push:
     tags:
-<<<<<<< HEAD
       - 'v*' # Run workflow on version tags, e.g., v1.0.0
       - 'timerV*'
     paths-ignore:
       - version.json
-=======
-      - 'v*'        # e.g. v1.0.0
-      - 'timerV*'   # e.g. timerV1.0.0
->>>>>>> a93438b5
 
 jobs:
   release-please:
@@ -22,36 +17,12 @@
       upload_url: ${{ steps.release.outputs.upload_url }}
       release_notes: ${{ steps.release.outputs.release_notes }}
     steps:
-<<<<<<< HEAD
       - name: Release Please
         id: release
         uses: googleapis/release-please-action@v4
         with:
           release-type: simple
-=======
-      - name: Check out code
-        uses: actions/checkout@v3
-      
-      - name: Get version from tag
-        id: get_version
-        run: |
-          ref=${GITHUB_REF#refs/tags/}
-          # Strip allowed prefixes (v or timerV)
-          version=${ref#v}
-          version=${version#timerV}
-          echo "version=${version}" >> $GITHUB_OUTPUT
-      
-      - name: Create Release with Auto Notes
-        id: create_release
-        uses: softprops/action-gh-release@v1
-        with:
-          tag_name: ${{ github.ref }}
-          name: OnTime Meeting Timer ${{ steps.get_version.outputs.version }}
-          generate_release_notes: true
-        env:
-          GITHUB_TOKEN: ${{ secrets.GITHUB_TOKEN }}
->>>>>>> a93438b5
-
+          
   build-windows:
     needs: release-please
     runs-on: windows-latest
@@ -84,10 +55,6 @@
       - name: Build with PyInstaller
         run: |
           pyinstaller --name "OnTime Meeting Timer" --windowed --icon=assets/icons/app-icon.ico --noconfirm --onedir --clean main.py --add-data "assets;assets" --add-data "resources;resources" --collect-data src
-<<<<<<< HEAD
-          pyinstaller --name "OnTime Meeting Timer" --windowed --icon=assets/icons/app-icon.ico --noconfirm --onedir --clean main.py --add-data "assets;assets" --add-data "resources;resources" --collect-data src
-=======
->>>>>>> a93438b5
 
       - name: Download and Install Inno Setup
         run: |
@@ -102,18 +69,12 @@
           $version = "${{ needs.release-please.outputs.version }}"
           $iss = @"
           #define MyAppName "OnTime Meeting Timer"
-<<<<<<< HEAD
-          #define MyAppName "OnTime Meeting Timer"
-=======
->>>>>>> a93438b5
+
           #define MyAppVersion "$version"
           #define MyAppPublisher "Your Name"
           #define MyAppURL "https://github.com/berb-q/meeting_timer"
           #define MyAppExeName "OnTime Meeting Timer.exe"
-<<<<<<< HEAD
-          #define MyAppExeName "OnTime Meeting Timer.exe"
-=======
->>>>>>> a93438b5
+
 
           [Setup]
           AppId={{F9A6E8D8-3B2F-4A8A-B5D1-57A7F2E7BAC7}
@@ -127,10 +88,7 @@
           DisableProgramGroupPage=yes
           OutputDir=.
           OutputBaseFilename=OnTimeMeetingTimer-{#MyAppVersion}-setup
-<<<<<<< HEAD
-          OutputBaseFilename=OnTimeMeetingTimer-{#MyAppVersion}-setup
-=======
->>>>>>> a93438b5
+
           Compression=lzma
           SolidCompression=yes
           WizardStyle=modern
@@ -144,10 +102,6 @@
 
           [Files]
           Source: "dist\OnTime Meeting Timer\*"; DestDir: "{app}"; Flags: ignoreversion recursesubdirs createallsubdirs
-<<<<<<< HEAD
-          Source: "dist\OnTime Meeting Timer\*"; DestDir: "{app}"; Flags: ignoreversion recursesubdirs createallsubdirs
-=======
->>>>>>> a93438b5
 
           [Icons]
           Name: "{autoprograms}\{#MyAppName}"; Filename: "{app}\{#MyAppExeName}"
@@ -178,15 +132,10 @@
         env:
           GITHUB_TOKEN: ${{ secrets.GITHUB_TOKEN }}
         with:
-<<<<<<< HEAD
           upload_url: ${{ needs.release-please.outputs.upload_url }}
           asset_path: ./OnTimeMeetingTimer-${{ needs.release-please.outputs.version }}-setup.exe
           asset_name: OnTimeMeetingTimer-${{ needs.release-please.outputs.version }}-setup.exe
-=======
-          upload_url: ${{ needs.create-release.outputs.upload_url }}
-          asset_path: ./OntimeMeetingTimer-${{ needs.create-release.outputs.version }}-setup.exe
-          asset_name: OntimeMeetingTimer-${{ needs.create-release.outputs.version }}-setup.exe
->>>>>>> a93438b5
+
           asset_content_type: application/octet-stream
 
   build-macos:
@@ -220,23 +169,17 @@
           
       - name: Build with PyInstaller
         run: |
-<<<<<<< HEAD
+        
           pyinstaller --name "OnTime Meeting Timer" --windowed --icon=assets/icons/app-icon.icns --noconfirm --onedir --clean main.py --add-data "assets:assets" --add-data "resources:resources" --collect-data src
-=======
-          pyinstaller --name "Ontime Meeting Timer" --windowed --icon=assets/icons/app-icon.icns --noconfirm --onedir --clean main.py --add-data "assets:assets" --add-data "resources:resources" --collect-data src
->>>>>>> a93438b5
+
       
       - name: Create DMG settings file
         run: |
           echo 'app = defines.get("app", "dist/OnTime Meeting Timer.app")' > dmg_settings.py
           echo 'appname = defines.get("appname", "OnTime Meeting Timer")' >> dmg_settings.py
-<<<<<<< HEAD
           echo 'background = "assets/icons/dmg_background.png"' >> dmg_settings.py
           echo 'volume_name = "OnTime Meeting Timer"' >> dmg_settings.py
           echo 'window_rect = ((100, 100), (640, 400))' >> dmg_settings.py
-=======
-          echo 'window_rect = ((100, 100), (640, 480))' >> dmg_settings.py
->>>>>>> a93438b5
           echo 'icon_size = 128' >> dmg_settings.py
           echo 'text_size = 12' >> dmg_settings.py
           echo 'icon_locations = {' >> dmg_settings.py
@@ -248,7 +191,6 @@
       
       - name: Build DMG
         run: |
-<<<<<<< HEAD
           dmgbuild -s dmg_settings.py "OnTime Meeting Timer" "OnTimeMeetingTimer-${{ needs.release-please.outputs.version }}.dmg"
 
       - name: Generate SHA256 for DMG
@@ -260,24 +202,18 @@
         with:
           name: macos-sha
           path: macos.sha256
-=======
-          dmgbuild -s dmg_settings.py "OnTime Meeting Timer" "OnTimeMeetingTimer-${{ needs.create-release.outputs.version }}.dmg"
->>>>>>> a93438b5
+
         
       - name: Upload DMG to release
         uses: actions/upload-release-asset@v1
         env:
           GITHUB_TOKEN: ${{ secrets.GITHUB_TOKEN }}
         with:
-<<<<<<< HEAD
+
           upload_url: ${{ needs.release-please.outputs.upload_url }}
           asset_path: ./OnTimeMeetingTimer-${{ needs.release-please.outputs.version }}.dmg
           asset_name: OnTimeMeetingTimer-${{ needs.release-please.outputs.version }}.dmg
-=======
-          upload_url: ${{ needs.create-release.outputs.upload_url }}
-          asset_path: ./OnTimeMeetingTimer-${{ needs.create-release.outputs.version }}.dmg
-          asset_name: OnTimeMeetingTimer-${{ needs.create-release.outputs.version }}.dmg
->>>>>>> a93438b5
+
           asset_content_type: application/octet-stream
 
   build-linux:
@@ -313,7 +249,7 @@
           
       - name: Build with PyInstaller
         run: |
-<<<<<<< HEAD
+
           pyinstaller --name "ontime" --windowed --icon=assets/icons/app-icon.png --noconfirm --onedir --clean main.py --add-data "assets:assets" --add-data "resources:resources" --collect-data src
       
       - name: Create .desktop file
@@ -326,20 +262,7 @@
           echo "Terminal=false" >> ontime.desktop
           echo "Type=Application" >> ontime.desktop
           echo "Categories=Utility;" >> ontime.desktop
-=======
-          pyinstaller --name "ontimemeetingtimer" --windowed --icon=assets/icons/app-icon.png --noconfirm --onedir --clean main.py --add-data "assets:assets" --add-data "resources:resources" --collect-data src
-      
-      - name: Create .desktop file
-        run: |
-          echo "[Desktop Entry]" > ontimemeetingtimer.desktop
-          echo "Name=OnTime Meeting Timer" >> ontimemeetingtimer.desktop
-          echo "Comment=Timer application for managing meeting schedules" >> ontimemeetingtimer.desktop
-          echo "Exec=ontimemeetingtimer" >> ontimemeetingtimer.desktop
-          echo "Icon=ontimemeetingtimer" >> ontimemeetingtimer.desktop
-          echo "Terminal=false" >> ontimemeetingtimer.desktop
-          echo "Type=Application" >> ontimemeetingtimer.desktop
-          echo "Categories=Utility;" >> ontimemeetingtimer.desktop
->>>>>>> a93438b5
+
       
       - name: Download AppImage tool (non-AppImage version)
         run: |
@@ -352,32 +275,23 @@
           mkdir -p AppDir/usr/share/applications
           mkdir -p AppDir/usr/share/icons/hicolor/256x256/apps
           
-<<<<<<< HEAD
+
           cp -r dist/ontime/* AppDir/usr/bin/
           cp ontime.desktop AppDir/usr/share/applications/
           cp assets/icons/app-icon.png AppDir/usr/share/icons/hicolor/256x256/apps/ontime.png
           
           ln -s usr/share/applications/ontime.desktop AppDir/ontime.desktop
           ln -s usr/share/icons/hicolor/256x256/apps/ontime.png AppDir/ontime.png
-=======
-          cp -r dist/ontimemeetingtimer/* AppDir/usr/bin/
-          cp ontimemeetingtimer.desktop AppDir/usr/share/applications/
-          cp assets/icons/app-icon.png AppDir/usr/share/icons/hicolor/256x256/apps/ontimemeetingtimer.png
-          
-          ln -s usr/share/applications/ontimemeetingtimer.desktop AppDir/ontimemeetingtimer.desktop
-          ln -s usr/share/icons/hicolor/256x256/apps/ontimemeetingtimer.png AppDir/ontimemeetingtimer.png
->>>>>>> a93438b5
+
           
           # Create AppRun script
           echo '#!/bin/bash' > AppDir/AppRun
           echo 'SELF=$(readlink -f "$0")' >> AppDir/AppRun
           echo 'HERE=${SELF%/*}' >> AppDir/AppRun
           echo 'export PATH="${HERE}/usr/bin:${PATH}"' >> AppDir/AppRun
-<<<<<<< HEAD
+
           echo 'exec "${HERE}/usr/bin/ontime" "$@"' >> AppDir/AppRun
-=======
-          echo 'exec "${HERE}/usr/bin/ontimemeetingtimer" "$@"' >> AppDir/AppRun
->>>>>>> a93438b5
+
           chmod +x AppDir/AppRun
       
       - name: Install libfuse2
@@ -385,7 +299,6 @@
 
       - name: Build AppImage
         run: |
-<<<<<<< HEAD
           VERSION=${{ needs.release-please.outputs.version }} ./appimagetool AppDir OnTimeMeetingTimer-${{ needs.release-please.outputs.version }}.AppImage
 
       - name: Generate SHA256 for AppImage
@@ -397,24 +310,18 @@
         with:
           name: linux-sha
           path: linux.sha256
-=======
-          VERSION=${{ needs.create-release.outputs.version }} ./appimagetool-x86_64.AppImage AppDir ontimemeetingtimer-${{ needs.create-release.outputs.version }}.AppImage
->>>>>>> a93438b5
+
         
       - name: Upload AppImage to release
         uses: actions/upload-release-asset@v1
         env:
           GITHUB_TOKEN: ${{ secrets.GITHUB_TOKEN }}
         with:
-<<<<<<< HEAD
+
           upload_url: ${{ needs.release-please.outputs.upload_url }}
           asset_path: ./OnTimeMeetingTimer-${{ needs.release-please.outputs.version }}.AppImage
           asset_name: OnTimeMeetingTimer-${{ needs.release-please.outputs.version }}.AppImage
-=======
-          upload_url: ${{ needs.create-release.outputs.upload_url }}
-          asset_path: ./ontimemeetingtimer-${{ needs.create-release.outputs.version }}.AppImage
-          asset_name: ontimemeetingtimer-${{ needs.create-release.outputs.version }}.AppImage
->>>>>>> a93438b5
+
           asset_content_type: application/octet-stream
 
   update-version-json:
@@ -455,7 +362,7 @@
             "version": "${VERSION}",
             "releaseDate": "${TODAY}",
             "downloadUrl": {
-<<<<<<< HEAD
+
               "windows": "https://github.com/${REPO}/releases/download/${VERSION_RAW}/OnTimeMeetingTimer-${VERSION}-setup.exe",
               "macos": "https://github.com/${REPO}/releases/download/${VERSION_RAW}/OnTimeMeetingTimer-${VERSION}.dmg",
               "linux": "https://github.com/${REPO}/releases/download/${VERSION_RAW}/OnTimeMeetingTimer-${VERSION}.AppImage"
@@ -466,13 +373,7 @@
               "macos": "${{ steps.sha.outputs.mac_sha }}",
               "linux": "${{ steps.sha.outputs.linux_sha }}"
             }
-=======
-              "windows": "https://github.com/${REPO}/releases/download/v${VERSION}/ontimemeetingtimer-${VERSION}-setup.exe",
-              "macos": "https://github.com/${REPO}/releases/download/v${VERSION}/ontimemeetingtimer-${VERSION}.dmg",
-              "linux": "https://github.com/${REPO}/releases/download/v${VERSION}/ontimemeetingtimer-${VERSION}.AppImage"
-            },
-            "releaseNotes": "Version ${VERSION} of OnTime Meeting Timer. See GitHub for full release notes."
->>>>>>> a93438b5
+
           }
           EOF
           
